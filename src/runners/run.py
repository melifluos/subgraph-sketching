"""
main module
"""
import argparse
import time
import warnings
from math import inf
import sys, os
import random

<<<<<<< HEAD
# sys.path.insert(0, '..')

=======
sys.path.insert(0, '..')
sys.path.insert(0, os.getcwd()+'src')
>>>>>>> 2c19b48d
import numpy as np
import torch
from ogb.linkproppred import Evaluator
torch.set_printoptions(precision=4)
import wandb
# when generating subgraphs the supervision edge is deleted, which triggers a SparseEfficiencyWarning, but this is
# not a performance bottleneck, so suppress for now
from scipy.sparse import SparseEfficiencyWarning

warnings.filterwarnings("ignore", category=SparseEfficiencyWarning)

from src.data import get_data, get_loaders
from src.models.elph import ELPH, BUDDY
from src.models.seal import SEALDGCNN, SEALGCN, SEALGIN, SEALSAGE
from src.utils import ROOT_DIR, print_model_params, select_embedding, str2bool
from src.wandb_setup import initialise_wandb
from src.runners.train import get_train_func
from src.runners.inference import test

def print_results_list(results_list):
    for idx, res in enumerate(results_list):
        print(f'repetition {idx}: test {res[0]:.2f}, val {res[1]:.2f}, train {res[2]:.2f}')

def set_seed(seed):
    """
    setting a random seed for reproducibility and in accordance with OGB rules
    @param seed: an integer seed
    @return: None
    """
    torch.manual_seed(seed)
    torch.cuda.manual_seed_all(seed)
    np.random.seed(seed)
    random.seed(seed)
    torch.backends.cudnn.deterministic = True
    torch.backends.cudnn.benchmark = False

def run(args):
    args = initialise_wandb(args)
    device = torch.device('cuda' if torch.cuda.is_available() else 'cpu')
    print(f"executing on {device}")
    results_list = []
    train_func = get_train_func(args)
    for rep in range(args.reps):
        set_seed(rep)
        dataset, splits, directed, eval_metric = get_data(args)
        train_loader, train_eval_loader, val_loader, test_loader = get_loaders(args, dataset, splits, directed)
        if args.dataset_name.startswith('ogbl'):  # then this is one of the ogb link prediction datasets
            evaluator = Evaluator(name=args.dataset_name)
        else:
            evaluator = Evaluator(name='ogbl-ppa')  # this sets HR@100 as the metric
        # Cora: emb None
        emb = select_embedding(args, dataset.data.num_nodes, device)
        model, optimizer = select_model(args, dataset, emb, device)
        val_res = test_res = best_epoch = 0
        print(f'running repetition {rep}')
        if rep == 0:
            print_model_params(model)
        for epoch in range(args.epochs):
            t0 = time.time()
            loss = train_func(model, optimizer, train_loader, args, device)
            if (epoch + 1) % args.eval_steps == 0:
                results = test(model, evaluator, train_eval_loader, val_loader, test_loader, args, device,
                               eval_metric=eval_metric)
                for key, result in results.items():
                    train_res, tmp_val_res, tmp_test_res = result
                    if tmp_val_res > val_res:
                        val_res = tmp_val_res
                        test_res = tmp_test_res
                        best_epoch = epoch
                    res_dic = {f'rep{rep}_loss': loss, f'rep{rep}_Train' + key: 100 * train_res,
                               f'rep{rep}_Val' + key: 100 * val_res, f'rep{rep}_tmp_val' + key: 100 * tmp_val_res,
                               f'rep{rep}_tmp_test' + key: 100 * tmp_test_res,
                               f'rep{rep}_Test' + key: 100 * test_res, f'rep{rep}_best_epoch': best_epoch,
                               f'rep{rep}_epoch_time': time.time() - t0, 'epoch_step': epoch}
                    if args.wandb:
                        wandb.log(res_dic)
                    to_print = f'Epoch: {epoch:02d}, Best epoch: {best_epoch}, Loss: {loss:.4f}, Train: {100 * train_res:.2f}%, Valid: ' \
                               f'{100 * val_res:.2f}%, Test: {100 * test_res:.2f}%, epoch time: {time.time() - t0:.1f}'
                    print(key)
                    print(to_print)
        if args.reps > 1:
            results_list.append([test_res, val_res, train_res])
            print_results_list(results_list)
    if args.reps > 1:
        test_acc_mean, val_acc_mean, train_acc_mean = np.mean(results_list, axis=0) * 100
        test_acc_std = np.sqrt(np.var(results_list, axis=0)[0]) * 100
        val_acc_std = np.sqrt(np.var(results_list, axis=0)[1]) * 100

        wandb_results = {'test_mean': test_acc_mean, 'val_mean': val_acc_mean, 'train_mean': train_acc_mean,
                         'test_acc_std': test_acc_std, 'val_acc_std': val_acc_std}
        print(wandb_results)
        if args.wandb:
            wandb.log(wandb_results)
    if args.wandb:
        wandb.finish()
    if args.save_model:
        path = f'{ROOT_DIR}/saved_models/{args.dataset_name}'
        torch.save(model.state_dict(), path)


def select_model(args, dataset, emb, device):
    if args.model == 'SEALDGCNN':
        model = SEALDGCNN(args.hidden_channels, args.num_seal_layers, args.max_z, args.sortpool_k,
                          dataset, args.dynamic_train, use_feature=args.use_feature,
                          node_embedding=emb).to(device)
    elif args.model == 'SEALSAGE':
        model = SEALSAGE(args.hidden_channels, args.num_seal_layers, args.max_z, dataset.num_features,
                         args.use_feature, node_embedding=emb, dropout=args.dropout).to(device)
    elif args.model == 'SEALGCN':
        model = SEALGCN(args.hidden_channels, args.num_seal_layers, args.max_z, dataset.num_features,
                        args.use_feature, node_embedding=emb, dropout=args.dropout, pooling=args.seal_pooling).to(
            device)
    elif args.model == 'SEALGIN':
        model = SEALGIN(args.hidden_channels, args.num_seal_layers, args.max_z, dataset.num_features,
                        args.use_feature, node_embedding=emb, dropout=args.dropout).to(device)
    elif args.model == 'BUDDY':
        model = BUDDY(args, dataset.num_features, node_embedding=emb).to(device)
    elif args.model == 'ELPH':
        model = ELPH(args, dataset.num_features, node_embedding=emb).to(device)
    else:
        raise NotImplementedError
    parameters = list(model.parameters())
    if args.train_node_embedding:
        torch.nn.init.xavier_uniform_(emb.weight)
        parameters += list(emb.parameters())
    optimizer = torch.optim.Adam(params=parameters, lr=args.lr, weight_decay=args.weight_decay)
    total_params = sum(p.numel() for param in parameters for p in param)
    print(f'Total number of parameters is {total_params}')
    if args.model == 'DGCNN':
        print(f'SortPooling k is set to {model.k}')
    return model, optimizer


if __name__ == '__main__':
    # Data settings
    parser = argparse.ArgumentParser(description='Efficient Link Prediction with Hashes (ELPH)')
    parser.add_argument('--dataset_name', type=str, default='Cora',
                        choices=['Cora', 'Citeseer', 'Pubmed', 'ogbl-ppa', 'ogbl-collab', 'ogbl-ddi',
                                 'ogbl-citation2'])
    parser.add_argument('--val_pct', type=float, default=0.1,
                        help='the percentage of supervision edges to be used for validation. These edges will not appear'
                             ' in the training set and will only be used as message passing edges in the test set')
    parser.add_argument('--test_pct', type=float, default=0.2,
                        help='the percentage of supervision edges to be used for test. These edges will not appear'
                             ' in the training or validation sets for either supervision or message passing')
    parser.add_argument('--train_samples', type=float, default=inf, help='the number of training edges or % if < 1')
    parser.add_argument('--val_samples', type=float, default=inf, help='the number of val edges or % if < 1')
    parser.add_argument('--test_samples', type=float, default=inf, help='the number of test edges or % if < 1')
    parser.add_argument('--preprocessing', type=str, default=None)
    parser.add_argument('--sign_k', type=int, default=0)
    parser.add_argument('--load_features', action='store_true', help='load node features from disk')
    parser.add_argument('--load_hashes', action='store_true', help='load hashes from disk')
    parser.add_argument('--cache_subgraph_features', action='store_true',
                        help='write / read subgraph features from disk')
    parser.add_argument('--train_cache_size', type=int, default=inf, help='the number of training edges to cache')
    parser.add_argument('--year', type=int, default=0, help='filter training data from before this year')
    # GNN settings
    parser.add_argument('--model', type=str, default='BUDDY')
    parser.add_argument('--hidden_channels', type=int, default=1024)
    parser.add_argument('--batch_size', type=int, default=1024)
    parser.add_argument('--eval_batch_size', type=int, default=1000000,
                        help='eval batch size should be largest the GPU memory can take - the same is not necessarily true at training time')
    parser.add_argument('--label_dropout', type=float, default=0.5)
    parser.add_argument('--feature_dropout', type=float, default=0.5)
    parser.add_argument('--sign_dropout', type=float, default=0.5)
    parser.add_argument('--save_model', action='store_true', help='save the model to use later for inference')
    parser.add_argument('--feature_prop', type=str, default='gcn',
                        help='how to propagate ELPH node features. Values are gcn, residual (resGCN) or cat (jumping knowledge networks)')
    # SEAL settings
    parser.add_argument('--dropout', type=float, default=0.5)
    parser.add_argument('--num_seal_layers', type=int, default=3)
    parser.add_argument('--sortpool_k', type=float, default=0.6)
    parser.add_argument('--label_pooling', type=str, default='add', help='add or mean')
    parser.add_argument('--seal_pooling', type=str, default='edge', help='how SEAL pools features in the subgraph')
    # Subgraph settings
    parser.add_argument('--num_hops', type=int, default=1)
    parser.add_argument('--ratio_per_hop', type=float, default=1.0)
    parser.add_argument('--max_nodes_per_hop', type=int, default=None)
    parser.add_argument('--node_label', type=str, default='drnl')
    parser.add_argument('--max_dist', type=int, default=4)
    parser.add_argument('--max_z', type=int, default=1000,
                        help='the size of the label embedding table. ie. the maximum number of labels possible')
    parser.add_argument('--use_feature', type=str2bool, default=True,
                        help="whether to use raw node features as GNN input")
    parser.add_argument('--use_struct_feature', type=str2bool, default=True,
                        help="whether to use structural graph features as GNN input")
    parser.add_argument('--use_edge_weight', action='store_true',
                        help="whether to consider edge weight in GNN")
    # Training settings
    parser.add_argument('--lr', type=float, default=0.0001)
    parser.add_argument('--weight_decay', type=float, default=0, help='Weight decay for optimization')
    parser.add_argument('--epochs', type=int, default=100)
    parser.add_argument('--num_workers', type=int, default=4)
    parser.add_argument('--num_negs', type=int, default=1, help='number of negatives for each positive')
    parser.add_argument('--train_node_embedding', action='store_true',
                        help="also train free-parameter node embeddings together with GNN")
    parser.add_argument('--propagate_embeddings', action='store_true',
                        help='propagate the node embeddings using the GCN diffusion operator')
    parser.add_argument('--loss', default='bce', type=str, help='bce or auc')
    parser.add_argument('--add_normed_features', dest='add_normed_features', type=str2bool,
                        help='Adds a set of features that are normalsied by sqrt(d_i*d_j) to calculate cosine sim')
    parser.add_argument('--use_RA', type=str2bool, default=False, help='whether to add resource allocation features')
    # SEAL specific args
    parser.add_argument('--dynamic_train', action='store_true',
                        help="dynamically extract enclosing subgraphs on the fly")
    parser.add_argument('--dynamic_val', action='store_true')
    parser.add_argument('--dynamic_test', action='store_true')
    parser.add_argument('--pretrained_node_embedding', type=str, default=None,
                        help="load pretrained node embeddings as additional node features")
    # Testing settings
    parser.add_argument('--reps', type=int, default=1, help='the number of repetition of the experiment to run')
    parser.add_argument('--use_valedges_as_input', action='store_true')
    parser.add_argument('--eval_steps', type=int, default=1)
    parser.add_argument('--log_steps', type=int, default=1)
    parser.add_argument('--eval_metric', type=str, default='hits',
                        choices=('hits', 'mrr', 'auc'))
    parser.add_argument('--K', type=int, default=100, help='the hit rate @K')
    # hash settings
    parser.add_argument('--use_zero_one', type=str2bool, default=0,
                        help="whether to use the counts of (0,1) and (1,0) neighbors")
    parser.add_argument('--floor_sf', type=str2bool, default=0,
                        help='the subgraph features represent counts, so should not be negative. If --floor_sf the min is set to 0')
    parser.add_argument('--hll_p', type=int, default=8, help='the hyperloglog p parameter')
    parser.add_argument('--minhash_num_perm', type=int, default=128, help='the number of minhash perms')
    parser.add_argument('--max_hash_hops', type=int, default=2, help='the maximum number of hops to hash')
    parser.add_argument('--subgraph_feature_batch_size', type=int, default=11000000,
                        help='the number of edges to use in each batch when calculating subgraph features. '
                             'Reduce or this or increase system RAM if seeing killed messages for large graphs')
    # wandb settings
    parser.add_argument('--wandb', action='store_true', help="flag if logging to wandb")
    parser.add_argument('--wandb_offline', dest='use_wandb_offline',
                        action='store_true')  # https://docs.wandb.ai/guides/technical-faq

    parser.add_argument('--wandb_sweep', action='store_true',
                        help="flag if sweeping")  # if not it picks up params in greed_params
    parser.add_argument('--wandb_watch_grad', action='store_true', help='allows gradient tracking in train function')
    parser.add_argument('--wandb_track_grad_flow', action='store_true')

    parser.add_argument('--wandb_entity', default="link-prediction", type=str)
    parser.add_argument('--wandb_project', default="link-prediction", type=str)
    parser.add_argument('--wandb_group', default="testing", type=str, help="testing,tuning,eval")
    parser.add_argument('--wandb_run_name', default=None, type=str)
    parser.add_argument('--wandb_output_dir', default='./wandb_output',
                        help='folder to output results, images and model checkpoints')
    parser.add_argument('--wandb_log_freq', type=int, default=1, help='Frequency to log metrics.')
    parser.add_argument('--wandb_epoch_list', nargs='+', default=[0, 1, 2, 4, 8, 16],
                        help='list of epochs to log gradient flow')
    parser.add_argument('--log_features', action='store_true', help="log feature importance")
    args = parser.parse_args()
    if (args.max_hash_hops == 1) and (not args.use_zero_one):
        print("WARNING: (0,1) feature knock out is not supported for 1 hop. Running with all features")
    if args.dataset_name == 'ogbl-ddi':
        args.use_feature = 0  # dataset has no features
        assert args.sign_k > 0, '--sign_k must be set to > 0 i.e. 1,2 or 3 for ogbl-ddi'
    print(args)
    run(args)<|MERGE_RESOLUTION|>--- conflicted
+++ resolved
@@ -8,13 +8,8 @@
 import sys, os
 import random
 
-<<<<<<< HEAD
-# sys.path.insert(0, '..')
-
-=======
 sys.path.insert(0, '..')
 sys.path.insert(0, os.getcwd()+'src')
->>>>>>> 2c19b48d
 import numpy as np
 import torch
 from ogb.linkproppred import Evaluator
